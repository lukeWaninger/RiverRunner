--- conflicted
+++ resolved
@@ -119,7 +119,6 @@
 * date_time <em>timestamp</em> timestamp for when the measurement was recorded, PK
 * value <em>real</em> the measurement value recorded
 
-<<<<<<< HEAD
 <i>indices</i>
 + clustered index on (date_time)
 + unclustered index on (station_id), (metric_id)
@@ -127,14 +126,6 @@
 ### Continuous Data Retrieval
 Retrieving all static and historical data need only be done once, but to keep the data up to date, we need to continuously retrieve and integrate all new time series data into the database.
 
-#### Temperature/Precipitation Data
-Temperature and precipitation data are gathered from the publicly accessible <a alt='NOAA API' href='https://forecast-v3.weather.gov/documentation?redirect=legacy'>NOAA API</a>.
-'https://api.weather.gov/points/<lat,log>' -> properies -> gridx, gridy, forecast grid data
-'https://api.weather.gov/gridpoints/TOP/<gridx, gridy>
-
-#### Snowfall Data
-Daily snowfall metrics will be gathered from <a alt='NOAA snowfall' href='https://www.ncdc.noaa.gov/snow-and-ice/daily-snow/'>NOAA</a>
-=======
 ### Continuous Data Retrieval
 Retrieving all static and historical data need only be done once, but to keep the data up to date, we need to continuously retrieve and integrate all new time series data into the database. The plan is to retrieve new time series data from the following categories on a daily basis.
 
@@ -143,7 +134,6 @@
 
 #### Snowfall Data
 As part of the process of retrieving historical snowfall data, we retrieve time series data one day at a time. So, the `scrape_snowfall()` function can seemlessly be reused to continuously retrieve new data, with the only modification needed is to automate the uploading of snowfall data into the database.
->>>>>>> 2e9582d4
 
 #### River Metric Data
 <a href='https://waterservices.usgs.gov/rest/IV-Test-Tool.html'>USGS's Instantaneous Values API</a> makes it easy to automate the continuous retrieval of time series data. The only difference between retrieving historical data and continuously retrieving river metric data from USGS is eliminating the creation of an intermediate CSV file and, instead, inserting the JSON data returned from the API directly into the database.
