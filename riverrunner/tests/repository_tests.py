--- conflicted
+++ resolved
@@ -1,12 +1,9 @@
 import datetime
 import numpy as np
-<<<<<<< HEAD
+import psycopg2
+from riverrunner import context, settings
 import pandas as pd
 from riverrunner import context
-=======
-import psycopg2
-from riverrunner import context, settings
->>>>>>> 262062a5
 from riverrunner.context import Address, Measurement, Metric, RiverRun, Station, StationRiverDistance
 from riverrunner.repository import Repository
 from riverrunner.tests.tcontext import TContext
@@ -19,7 +16,7 @@
 
     Attributes:
         context (TContext): mock database context
-        session (Session): managed connection to that context
+        session (sqlalchemy.orm.sessionmaker): managed connection to that context
         repo (riverrunner.Repository): class being tested
     """
 
@@ -36,8 +33,7 @@
         """
         cls.context = TContext()
         cls.session = cls.context.Session()
-        cls.connection = psycopg2.connect(**settings.PSYCOPG_DB_TEST)
-        cls.repo = Repository(session=cls.session, connection=cls.connection)
+        cls.repo = Repository(session=cls.session)
 
         cls.context.clear_dependency_data(cls.session)
         cls.context.generate_addresses(cls.session)
